# flask_app.py
from flask import Flask, request, jsonify, render_template
<<<<<<< HEAD
=======
from flask_cors import CORS
>>>>>>> de2bc6b6
import os
import logging
from dotenv import load_dotenv

#import ai_engine  # AI/RAG ロジックをまとめた別モジュール
import ai_engine_faiss as ai_engine

# ── 環境変数 / Flask 初期化 ──
load_dotenv()
app = Flask(__name__)
app.secret_key = os.getenv("SECRET_KEY", "default_secret_key")
logging.basicConfig(level=logging.DEBUG)

<<<<<<< HEAD

@app.after_request
def add_cors_headers(response):
    """Allow all domains to access the API without altering existing logic."""
    response.headers["Access-Control-Allow-Origin"] = "*"
    response.headers["Access-Control-Allow-Methods"] = "GET, POST, OPTIONS"
    request_headers = request.headers.get("Access-Control-Request-Headers")
    if request_headers:
        response.headers["Access-Control-Allow-Headers"] = request_headers
    else:
        response.headers.setdefault("Access-Control-Allow-Headers", "Content-Type")
    return response
=======
# Allow cross-origin requests from any domain without affecting existing logic
CORS(app)
>>>>>>> de2bc6b6


@app.route("/rag_answer", methods=["POST"])
def rag_answer():
    """POST: { "question": "..." } → RAG で回答"""
    data = request.get_json() or {}
    question = data.get("question", "").strip()
    if not question:
        return jsonify({"error": "質問を入力してください"}), 400
    try:
        answer, sources = ai_engine.get_answer(question)
        return jsonify({"answer": answer, "sources": sources})
    except Exception as e:
        app.logger.exception("Error during query processing:")
        return jsonify({"error": str(e)}), 500


@app.route("/reset_history", methods=["POST"])
def reset_history():
    """会話履歴をリセット"""
    ai_engine.reset_history()
    return jsonify({"status": "Conversation history reset."})


@app.route("/conversation_history", methods=["GET"])
def conversation_history():
<<<<<<< HEAD
    """現在の会話履歴を取得"""
    history = ai_engine.load_conversation_history()
=======
    """現在の会話履歴を返す"""
    history = ai_engine.get_conversation_history()
>>>>>>> de2bc6b6
    return jsonify({"conversation_history": history})


@app.route("/")
def index():
    """トップページ（テンプレートは従来どおり）"""
    return render_template("index.html")


if __name__ == "__main__":
    # インデックス読み込みは ai_engine 側で一度だけ行われる
    app.run(host="0.0.0.0", port=5000, debug=True)
<|MERGE_RESOLUTION|>--- conflicted
+++ resolved
@@ -1,81 +1,73 @@
-# flask_app.py
-from flask import Flask, request, jsonify, render_template
-<<<<<<< HEAD
-=======
-from flask_cors import CORS
->>>>>>> de2bc6b6
-import os
-import logging
-from dotenv import load_dotenv
-
-#import ai_engine  # AI/RAG ロジックをまとめた別モジュール
-import ai_engine_faiss as ai_engine
-
-# ── 環境変数 / Flask 初期化 ──
-load_dotenv()
-app = Flask(__name__)
-app.secret_key = os.getenv("SECRET_KEY", "default_secret_key")
-logging.basicConfig(level=logging.DEBUG)
-
-<<<<<<< HEAD
-
-@app.after_request
-def add_cors_headers(response):
-    """Allow all domains to access the API without altering existing logic."""
-    response.headers["Access-Control-Allow-Origin"] = "*"
-    response.headers["Access-Control-Allow-Methods"] = "GET, POST, OPTIONS"
-    request_headers = request.headers.get("Access-Control-Request-Headers")
-    if request_headers:
-        response.headers["Access-Control-Allow-Headers"] = request_headers
-    else:
-        response.headers.setdefault("Access-Control-Allow-Headers", "Content-Type")
-    return response
-=======
-# Allow cross-origin requests from any domain without affecting existing logic
-CORS(app)
->>>>>>> de2bc6b6
-
-
-@app.route("/rag_answer", methods=["POST"])
-def rag_answer():
-    """POST: { "question": "..." } → RAG で回答"""
-    data = request.get_json() or {}
-    question = data.get("question", "").strip()
-    if not question:
-        return jsonify({"error": "質問を入力してください"}), 400
-    try:
-        answer, sources = ai_engine.get_answer(question)
-        return jsonify({"answer": answer, "sources": sources})
-    except Exception as e:
-        app.logger.exception("Error during query processing:")
-        return jsonify({"error": str(e)}), 500
-
-
-@app.route("/reset_history", methods=["POST"])
-def reset_history():
-    """会話履歴をリセット"""
-    ai_engine.reset_history()
-    return jsonify({"status": "Conversation history reset."})
-
-
-@app.route("/conversation_history", methods=["GET"])
-def conversation_history():
-<<<<<<< HEAD
-    """現在の会話履歴を取得"""
-    history = ai_engine.load_conversation_history()
-=======
-    """現在の会話履歴を返す"""
-    history = ai_engine.get_conversation_history()
->>>>>>> de2bc6b6
-    return jsonify({"conversation_history": history})
-
-
-@app.route("/")
-def index():
-    """トップページ（テンプレートは従来どおり）"""
-    return render_template("index.html")
-
-
-if __name__ == "__main__":
-    # インデックス読み込みは ai_engine 側で一度だけ行われる
-    app.run(host="0.0.0.0", port=5000, debug=True)
+# flask_app.py
+from flask import Flask, request, jsonify, render_template
+
+from flask_cors import CORS
+
+import os
+import logging
+from dotenv import load_dotenv
+
+#import ai_engine  # AI/RAG ロジックをまとめた別モジュール
+import ai_engine_faiss as ai_engine
+
+# ── 環境変数 / Flask 初期化 ──
+load_dotenv()
+app = Flask(__name__)
+app.secret_key = os.getenv("SECRET_KEY", "default_secret_key")
+logging.basicConfig(level=logging.DEBUG)
+
+
+
+@app.after_request
+def add_cors_headers(response):
+    """Allow all domains to access the API without altering existing logic."""
+    response.headers["Access-Control-Allow-Origin"] = "*"
+    response.headers["Access-Control-Allow-Methods"] = "GET, POST, OPTIONS"
+    request_headers = request.headers.get("Access-Control-Request-Headers")
+    if request_headers:
+        response.headers["Access-Control-Allow-Headers"] = request_headers
+    else:
+        response.headers.setdefault("Access-Control-Allow-Headers", "Content-Type")
+    return response
+
+
+
+@app.route("/rag_answer", methods=["POST"])
+def rag_answer():
+    """POST: { "question": "..." } → RAG で回答"""
+    data = request.get_json() or {}
+    question = data.get("question", "").strip()
+    if not question:
+        return jsonify({"error": "質問を入力してください"}), 400
+    try:
+        answer, sources = ai_engine.get_answer(question)
+        return jsonify({"answer": answer, "sources": sources})
+    except Exception as e:
+        app.logger.exception("Error during query processing:")
+        return jsonify({"error": str(e)}), 500
+
+
+@app.route("/reset_history", methods=["POST"])
+def reset_history():
+    """会話履歴をリセット"""
+    ai_engine.reset_history()
+    return jsonify({"status": "Conversation history reset."})
+
+
+@app.route("/conversation_history", methods=["GET"])
+def conversation_history():
+
+    history = ai_engine.load_conversation_history()
+
+    return jsonify({"conversation_history": history})
+
+
+@app.route("/")
+def index():
+    """トップページ（テンプレートは従来どおり）"""
+    return render_template("index.html")
+
+
+if __name__ == "__main__":
+    # インデックス読み込みは ai_engine 側で一度だけ行われる
+    app.run(host="0.0.0.0", port=5000, debug=True)